--- conflicted
+++ resolved
@@ -73,13 +73,8 @@
   },
   "dependencies": {
     "@ronin/cli": "0.2.40",
-<<<<<<< HEAD
-    "@ronin/compiler": "0.17.13",
+    "@ronin/compiler": "0.17.15",
     "@ronin/syntax": "0.2.34"
-=======
-    "@ronin/compiler": "0.17.15",
-    "@ronin/syntax": "0.2.33"
->>>>>>> fb830b46
   },
   "devDependencies": {
     "@biomejs/biome": "1.9.4",
